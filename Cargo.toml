[package]
name = "confindent"
<<<<<<< HEAD
version = "0.3.1"
=======
version = "1.1.0"
>>>>>>> ce8aa9ce
description = "⚙️ A configuration format based on indentation"
authors = ["genuinebyte <bja@genuinebyte.com>"]
repository = "https://git.sr.ht/~genbyte/confindent"
readme = "README.md"
keywords = ["config", "indentation"]
categories = ["config"]
license = "ISC"
edition = "2018"

[dependencies]


[[example]]
name = "read"

[[example]]
name = "write"<|MERGE_RESOLUTION|>--- conflicted
+++ resolved
@@ -1,10 +1,6 @@
 [package]
 name = "confindent"
-<<<<<<< HEAD
-version = "0.3.1"
-=======
 version = "1.1.0"
->>>>>>> ce8aa9ce
 description = "⚙️ A configuration format based on indentation"
 authors = ["genuinebyte <bja@genuinebyte.com>"]
 repository = "https://git.sr.ht/~genbyte/confindent"
